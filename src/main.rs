--- conflicted
+++ resolved
@@ -27,6 +27,7 @@
 mod cli;
 mod error;
 mod models;
+mod metrics;
 mod operation;
 mod operations;
 mod s3_client;
@@ -34,149 +35,6 @@
 mod tracing;
 mod validated_json;
 
-<<<<<<< HEAD
-// TODO: Gate metrics module behind a cargo feature?
-mod metrics;
-
-/// S3 Active Storage Proxy command line interface
-#[derive(Debug, Parser)]
-struct CommandLineArgs {
-    /// The IP address on which the proxy should listen
-    #[arg(long, default_value = "0.0.0.0", env = "S3_ACTIVE_STORAGE_HOST")]
-    host: String,
-    /// The port to which the proxy should bind
-    #[arg(long, default_value_t = 8080, env = "S3_ACTIVE_STORAGE_PORT")]
-    port: u16,
-    /// Flag indicating whether HTTPS should be used
-    #[arg(long, default_value_t = false, env = "S3_ACTIVE_STORAGE_HTTPS")]
-    https: bool,
-    /// Path to the certificate file to be used for HTTPS encryption
-    #[arg(
-        long,
-        default_value = "~/.config/s3-active-storage/certs/cert.pem",
-        env = "S3_ACTIVE_STORAGE_CERT_FILE"
-    )]
-    cert_file: String,
-    /// Path to the key file to be used for HTTPS encryption
-    #[arg(
-        long,
-        default_value = "~/.config/s3-active-storage/certs/key.pem",
-        env = "S3_ACTIVE_STORAGE_KEY_FILE"
-    )]
-    key_file: String,
-    /// Maximum time in seconds to wait for operations to complete upon receiving `ctrl+c` signal.
-    #[arg(long, default_value_t = 60, env = "S3_ACTIVE_STORAGE_SHUTDOWN_TIMEOUT")]
-    graceful_shutdown_timeout: u64,
-}
-
-/// Application entry point
-#[tokio::main]
-async fn main() {
-    let args = CommandLineArgs::parse();
-
-    init_tracing();
-    metrics::register_metrics();
-
-    let router = app::router();
-    let addr = SocketAddr::from_str(&format!("{}:{}", args.host, args.port))
-        .expect("invalid host name, IP address or port number");
-
-    // Catch ctrl+c and try to shutdown gracefully
-    let handle = Handle::new();
-    tokio::spawn(shutdown_signal(
-        handle.clone(),
-        args.graceful_shutdown_timeout,
-    ));
-
-    if args.https {
-        // Expand files
-        let abs_cert_file = expanduser(args.cert_file)
-            .expect("Failed to expand ~ to user name. Please provide an absolute path instead.")
-            .canonicalize()
-            .expect("failed to determine absolute path to TLS cerficate file");
-        let abs_key_file = expanduser(args.key_file)
-            .expect("Failed to expand ~ to user name. Please provide an absolute path instead.")
-            .canonicalize()
-            .expect("failed to determine absolute path to TLS key file");
-        // Check files exist
-        if !abs_cert_file.exists() {
-            println!(
-                "TLS certificate file expected at '{}' but not found.",
-                abs_cert_file.display()
-            );
-            exit(1)
-        }
-        if !abs_key_file.exists() {
-            println!(
-                "TLS key file expected at '{}' but not found.",
-                abs_key_file.display()
-            );
-            exit(1)
-        }
-        // Set up TLS config
-        let tls_config = RustlsConfig::from_pem_file(abs_cert_file, abs_key_file)
-            .await
-            .expect("Failed to load TLS certificate files");
-        // run HTTPS server with hyper
-        axum_server::bind_rustls(addr, tls_config)
-            .handle(handle)
-            .serve(router.into_make_service())
-            .await
-            .unwrap();
-    } else {
-        // run HTTP server with hyper
-        axum_server::bind(addr)
-            .handle(handle)
-            .serve(router.into_make_service())
-            .await
-            .unwrap();
-    }
-}
-
-/// Initlialise tracing (logging)
-///
-/// Applies a filter based on the `RUST_LOG` environment variable, falling back to enable debug
-/// logging for this crate and tower_http if not set.
-fn init_tracing() {
-    tracing_subscriber::registry()
-        .with(
-            tracing_subscriber::EnvFilter::try_from_default_env()
-                .unwrap_or_else(|_| "s3_active_storage=debug,tower_http=debug".into()),
-        )
-        .with(tracing_subscriber::fmt::layer())
-        .init();
-}
-
-/// Graceful shutdown handler
-///
-/// Installs signal handlers to catch Ctrl-C or SIGTERM and trigger a graceful shutdown.
-async fn shutdown_signal(handle: Handle, timeout: u64) {
-    let ctrl_c = async {
-        signal::ctrl_c()
-            .await
-            .expect("failed to install Ctrl+C handler");
-    };
-
-    #[cfg(unix)]
-    let terminate = async {
-        signal::unix::signal(signal::unix::SignalKind::terminate())
-            .expect("failed to install signal handler")
-            .recv()
-            .await;
-    };
-
-    #[cfg(not(unix))]
-    let terminate = std::future::pending::<()>();
-
-    tokio::select! {
-        _ = ctrl_c => {},
-        _ = terminate => {},
-    }
-
-    println!("signal received, starting graceful shutdown");
-    // Force shutdown if graceful shutdown takes longer than 10s
-    handle.graceful_shutdown(Some(Duration::from_secs(timeout)));
-=======
 /// Application entry point
 #[tokio::main]
 async fn main() {
@@ -184,5 +42,4 @@
     tracing::init_tracing();
     let service = app::service();
     server::serve(&args, service).await;
->>>>>>> 091866ea
 }